"""
Communication System between Nodes - Versión Corregida
Implementación de un sistema distribuido con confirmación de mensajes
"""
import os
import socket
import threading
import json
from datetime import datetime
import sqlite3
import time
from pathlib import Path
from db_utils import ensure_schema
from utils import get_static_ip
from services import products as products_service

class Node:
<<<<<<< HEAD
    def __init__(self, id_node, port, nodes_info, node_ip='0.0.0.0', server_ready_event=None, base_port=5000):
=======
    def __init__(self, id_node, port, nodes_info, node_ip='0.0.0.0', server_ready_event=None, base_port=5000, db_path = "C:/Users/irvin/Desktop/Inventario/proy-sd/node_1.db"
, base_dir="C:/Users/irvin/Desktop/Inventario/proy-sd/seeds"):
>>>>>>> d4f3f95b
        """
        Args:
            id_node: Identificador único del nodo (1, 2, 3...)
            port: Puerto de escucha
            nodes_info: Diccionario {puerto: ip} de nodos disponibles
            node_ip: IP del nodo
            server_ready_event: Evento para sincronización
            base_port: Puerto base para cálculo de IDs
        """
        self.id_node = id_node
        self.port = port
        self.ip = node_ip
        self.nodes_info = nodes_info
        self.messages = []
        self.server = None
        self.server_ready_event = server_ready_event
        self.base_port = base_port
        self.db_name = f"node_{self.id_node}.db"
        self._init_db()
        self.clock = 0  # Reloj lógico Lamport
        self.request_queue = []  # Cola de solicitudes pendientes
        self.in_critical_section = False  # Indica si el nodo está en la sección crítica
        self.replies_received = 0  # Contador de respuestas REPLY

        # Inicialización de la base de datos (utilizando rutas relativas).
        # Se ingresará la db al mismo nivel que todo el proyecto.
        db_dir = Path(__file__).resolve().parent
        db_path = db_dir / self.db_name
        db_path.touch(exist_ok=True)

        db_seeds_dir = Path(__file__).resolve().parent / 'seeds'
        ensure_schema(db_path=db_path, seeds_dir=db_seeds_dir)
        self.conn = sqlite3.connect(db_path, check_same_thread=False)
        self.is_master = False  # Indica si este nodo es el maestro

    def increment_clock(self):
        """Incrementa el reloj lógico"""
        self.clock += 1

    def synchronize_clock(self, received_clock):
        """Sincroniza el reloj lógico con un valor recibido"""
        self.clock = max(self.clock, received_clock) + 1

    def request_critical_section(self, timeout=5):
        """Solicita acceso a la sección crítica con un timeout"""
        self.increment_clock()
        self.in_critical_section = True
        self.replies_received = 0
        self.pending_replies = len(self.nodes_info)  # Número de nodos de los que se espera respuesta

        # Enviar mensaje REQUEST a todos los nodos
        for port, ip in self.nodes_info.items():
            message = {
                'type': 'REQUEST',
                'clock': self.clock,
                'origin': self.id_node,
                'timestamp': datetime.now().isoformat()
            }
            if self.send_message({
                'destination': port,
                'content': json.dumps(message)
            }):
                print(f"[Node {self.id_node}] Sent REQUEST to Node {port - self.base_port}")
            else:
                print(f"[Node {self.id_node}] Failed to send REQUEST to Node {port - self.base_port}")
                self.pending_replies -= 1  # Reducir el número de respuestas esperadas si el nodo no está disponible

        # Esperar respuestas con un timeout
        start_time = time.time()
        while self.replies_received < self.pending_replies:
            if time.time() - start_time > timeout:
                print(f"[Node {self.id_node}] Timeout waiting for replies. Aborting critical section request.")
                print(f"[Node {self.id_node}] Received {self.replies_received} replies out of {self.pending_replies} expected.")
                self.in_critical_section = False
                return  # Abortamos si no recibimos suficientes respuestas
            time.sleep(0.1)  # Esperar un breve momento antes de verificar nuevamente

        # Si se recibieron suficientes respuestas, entrar en la sección crítica
        if self.replies_received >= self.pending_replies:
            print(f"[Node {self.id_node}] Received all necessary replies. Entering critical section.")
            self.enter_critical_section()

    def handle_request(self, message):
        """Maneja un mensaje REQUEST recibido"""
        self.synchronize_clock(message['clock'])
        origin = message['origin']

        # Responder con REPLY si no estoy en la sección crítica o si mi solicitud tiene menor prioridad
        if not self.in_critical_section or (self.clock, self.id_node) > (message['clock'], origin):
            reply_message = {
                'type': 'REPLY',
                'clock': self.clock,
                'origin': self.id_node,
                'timestamp': datetime.now().isoformat()
            }
            self.send_message({
                'destination': self.base_port + origin,
                'content': json.dumps(reply_message)
            })
            print(f"[Node {self.id_node}] Sent REPLY to Node {origin}.")
        else:
            # Agregar la solicitud a la cola
            self.request_queue.append(message)

    def handle_reply(self, message):
        """Maneja un mensaje REPLY recibido"""
        self.synchronize_clock(message['clock'])
        self.replies_received += 1
        print(f"[Node {self.id_node}] Received REPLY from Node {message['origin']}. Total replies: {self.replies_received}")
    
    def enter_critical_section(self):
        """Entra en la sección crítica"""
        print(f"[Node {self.id_node}] In critical section.")
        # Aquí puedes realizar la operación crítica (por ejemplo, comprar un artículo)
        self.purchase_item()

        # Salir de la sección crítica
        self.exit_critical_section()

    def exit_critical_section(self):
        """Sale de la sección crítica"""
        print(f"[Node {self.id_node}] Exiting critical section.")
        self.in_critical_section = False

        # Responder a las solicitudes pendientes en la col
        while self.request_queue:
            pending_request = self.request_queue.pop(0)
            self.handle_request(pending_request)

    def _purchase_item_ui(self):
        """Interfaz para comprar un artículo con exclusión mutua"""
        try:
            item_id = int(input("Enter the item ID to purchase: "))
            quantity = int(input("Enter the quantity to purchase: "))

            # Define la lógica de compra como un método interno
            def purchase_item():
                if self.update_inventory(item_id, -quantity):
                    print(f"Purchased {quantity} of item {item_id}.")
                else:
                    print(f"Failed to purchase item {item_id}.")

            # Asigna la lógica de compra al atributo `self.purchase_item`
            self.purchase_item = purchase_item

            # Solicitar acceso a la sección crítica
            self.request_critical_section()

        except ValueError:
            print("Invalid input. Please enter numeric values.")

    def propagate_inventory_update(self, item_id, new_quantity):
        """Propaga la actualización de inventario a los demás nodos y espera confirmaciones"""
        confirmations = 1  # Ya está confirmado localmente
        total_nodes = len(self.nodes_info) + 1  # Incluye este nodo

        update_message = {
            'type': 'INVENTORY_UPDATE',
            'item_id': item_id,
            'new_quantity': new_quantity,
            'origin': self.id_node,
            'timestamp': datetime.now().isoformat()
        }

        for port, ip in self.nodes_info.items():
            try:
                msg = {
                    'destination': port,
                    'content': json.dumps(update_message)
                }
                if self.send_message(msg):
                    confirmations += 1
            except Exception as e:
                print(f"[Node {self.id_node}] Error sending inventory update to Node {port - self.base_port}: {e}")

        # Consenso simple: mayoría
        if confirmations >= (total_nodes // 2) + 1:
            print(f"[Node {self.id_node}] Inventory update confirmed by majority ({confirmations}/{total_nodes})")
            return True
        else:
            print(f"[Node {self.id_node}] Inventory update NOT confirmed by majority ({confirmations}/{total_nodes})")
            return False

    def start_server(self):
        """Inicia el servidor TCP para recibir mensajes"""
        with socket.socket(socket.AF_INET, socket.SOCK_STREAM) as s:
            self.server = s
            s.bind((self.ip, self.port))
            s.listen()
            print(f"Node {self.id_node} Server is ready and listening on {self.ip}:{self.port}")
            if self.server_ready_event:
                self.server_ready_event.set()

            while True:
                try:
                    conn, addr = s.accept()
                    threading.Thread(
                        target=self.handle_connection,
                        args=(conn, addr),
                        daemon=True
                    ).start()
                except Exception as e:
                    print(f"[Node {self.id_node}] Server error: {e}")

    def _init_db(self):
        """Inicializa la base de datos y crea las tablas si no existen"""
        try:
            conn = sqlite3.connect(self.db_name)
            cursor = conn.cursor()
            # Crear tabla de mensajes
            cursor.execute("""
                CREATE TABLE IF NOT EXISTS messages (
                    id INTEGER PRIMARY KEY AUTOINCREMENT,
                    origin INTEGER,
                    destination INTEGER,
                    content TEXT,
                    timestamp TEXT
                )
            """)
            # Crear tabla de inventario
            cursor.execute("""
                CREATE TABLE IF NOT EXISTS inventory (
                    id INTEGER PRIMARY KEY AUTOINCREMENT,
                    name TEXT,
                    quantity INTEGER,
                    price REAL,
                    last_update TEXT
                )
            """)
            # Crear tabla de clientes
            cursor.execute("""
                CREATE TABLE IF NOT EXISTS clients (
                    id INTEGER PRIMARY KEY AUTOINCREMENT,
                    name TEXT,
                    email TEXT,
                    phone TEXT,
                    last_update TEXT
                    last_update TEXT
                )
            """)
            # Crear tabla de clientes
            cursor.execute("""
                CREATE TABLE IF NOT EXISTS clients (
                    id INTEGER PRIMARY KEY AUTOINCREMENT,
                    name TEXT,
                    email TEXT,
                    phone TEXT,
                    last_update TEXT
                )
            """)

            # Crear tabla de guia de producto
            cursor.execute("""
                CREATE TABLE IF NOT EXISTS guia (
                    id_articulo INTEGER PRIMARY KEY AUTOINCREMENT,
                    id_serie INTEGER,
                    sucursal TEXT,
                    id_cliente TEXT,
                    last_update TEXT
                )
            """)  
            conn.commit()
            conn.close()
            print(f"[Node {self.id_node}] Database initialized.")
        except Exception as e:
            print(f"[Node {self.id_node}] DB init error: {e}")

    def handle_connection(self, conn, addr):
        """Handles incoming connections"""
        with conn:
            try:
                # Receive and decode data
                data = conn.recv(1024).decode()
                if not data:
                    return

                # Parse main message
                try:
                    message = json.loads(data)
                except json.JSONDecodeError:
                    print(f"[Node {self.id_node}] Invalid JSON message: {data}")
                    return

                # Process content field
                content = message.get('content', '')
                content_data = None

                # Parse content if it's a JSON string
                if isinstance(content, str):
                    try:
                        content_data = json.loads(content)
                        message['content'] = content_data  # Replace with parsed dict
                    except json.JSONDecodeError:
                        content_data = content  # Keep as string
                elif isinstance(content, dict):
                    content_data = content

                # Ensure content_data is a dictionary
                if not isinstance(content_data, dict):
                    print(f"[Node {self.id_node}] Invalid content format: {content_data}")
                    return

                # Extract message details
                msg_type = content_data.get('type')
                origin = content_data.get('origin')

                # Store parsed message (with content as dict)
                self.messages.append(message)
                self._save_message_to_db(message)

                # Print formatted message
                hour = datetime.fromisoformat(message['timestamp']).strftime("%H:%M:%S")
                print(f"[Node {self.id_node}] Received from {origin} at {hour}: {content_data}")

                # Handle message types
                if msg_type == 'COORDINATOR':
                    self.handle_coordinator_message(content_data)

                elif msg_type == 'ELECTION':
                    self.handle_election_message(content_data)

                elif msg_type == 'REPLY':
                    self.handle_reply(content_data)

                elif msg_type == 'INVENTORY_UPDATE':
                    item_id = content_data.get('item_id')
                    new_quantity = content_data.get('new_quantity')
                    if item_id and new_quantity:
                        self.update_inventory(
                            item_id,
                            new_quantity - self.get_item_quantity(item_id),
                            propagate=False
                        )
                        print(f"[Node {self.id_node}] Inventory updated for item {item_id}")

                elif msg_type == 'CLIENT_UPDATE':
                    # Handle client updates
                    self.handle_client_update(content_data)
                
                elif msg_type == 'GET_CAPACITY':
                    item_id = content_data.get('item_id')
                    current_quantity = self.get_item_quantity(item_id)
                    capacity_message = {
                        'type': 'CAPACITY_RESPONSE',
                        'item_id': item_id,
                        'capacity': current_quantity,
                        'origin': self.id_node,
                        'timestamp': datetime.now().isoformat()
                    }
                    self.send_message({
                        'destination': self.base_port + origin,
                        'content': json.dumps(capacity_message)
                    })
                    print(f"[Node {self.id_node}] Sent capacity response for item {item_id} to Node {origin}.")

                elif msg_type == 'CLIENT_UPDATE':
                    # Handle client updates
                    self.handle_client_update(content_data)
                
                elif msg_type == 'GET_CAPACITY':
                    item_id = content_data.get('item_id')
                    current_quantity = self.get_item_quantity(item_id)
                    capacity_message = {
                        'type': 'CAPACITY_RESPONSE',
                        'item_id': item_id,
                        'capacity': current_quantity,
                        'origin': self.id_node,
                        'timestamp': datetime.now().isoformat()
                    }
                    self.send_message({
                        'destination': self.base_port + origin,
                        'content': json.dumps(capacity_message)
                    })
                    print(f"[Node {self.id_node}] Sent capacity response for item {item_id} to Node {origin}.")

                elif msg_type == 'CLIENT_UPDATE':
                    # Handle client updates
                    self.handle_client_update(content_data)
                
                elif msg_type == 'GET_CAPACITY':
                    item_id = content_data.get('item_id')
                    current_quantity = self.get_item_quantity(item_id)
                    capacity_message = {
                        'type': 'CAPACITY_RESPONSE',
                        'item_id': item_id,
                        'capacity': current_quantity,
                        'origin': self.id_node,
                        'timestamp': datetime.now().isoformat()
                    }
                    self.send_message({
                        'destination': self.base_port + origin,
                        'content': json.dumps(capacity_message)
                    })
                    print(f"[Node {self.id_node}] Sent capacity response for item {item_id} to Node {origin}.")
                
                elif msg_type == 'GET_CAPACITY':
                    item_id = content_data.get('item_id')
                    current_quantity = self.get_item_quantity(item_id)
                    capacity_message = {
                        'type': 'CAPACITY_RESPONSE',
                        'item_id': item_id,
                        'capacity': current_quantity,
                        'origin': self.id_node,
                        'timestamp': datetime.now().isoformat()
                    }
                    self.send_message({
                        'destination': self.base_port + origin,
                        'content': json.dumps(capacity_message)
                    })
                    print(f"[Node {self.id_node}] Sent capacity response for item {item_id} to Node {origin}.")

                elif msg_type == 'CLIENT_UPDATE':
                    # Handle client updates
                    self.handle_client_update(content_data)
                
                elif msg_type == 'GET_CAPACITY':
                    item_id = content_data.get('item_id')
                    current_quantity = self.get_item_quantity(item_id)
                    capacity_message = {
                        'type': 'CAPACITY_RESPONSE',
                        'item_id': item_id,
                        'capacity': current_quantity,
                        'origin': self.id_node,
                        'timestamp': datetime.now().isoformat()
                    }
                    self.send_message({
                        'destination': self.base_port + origin,
                        'content': json.dumps(capacity_message)
                    })
                    print(f"[Node {self.id_node}] Sent capacity response for item {item_id} to Node {origin}.")

                elif msg_type == 'CLIENT_UPDATE':
                    # Handle client updates
                    self.handle_client_update(content_data)
                
                elif msg_type == 'GET_CAPACITY':
                    item_id = content_data.get('item_id')
                    current_quantity = self.get_item_quantity(item_id)
                    capacity_message = {
                        'type': 'CAPACITY_RESPONSE',
                        'item_id': item_id,
                        'capacity': current_quantity,
                        'origin': self.id_node,
                        'timestamp': datetime.now().isoformat()
                    }
                    self.send_message({
                        'destination': self.base_port + origin,
                        'content': json.dumps(capacity_message)
                    })
                    print(f"[Node {self.id_node}] Sent capacity response for item {item_id} to Node {origin}.")

                elif msg_type == 'CLIENT_UPDATE':
                    # Handle client updates
                    self.handle_client_update(content_data)
                
                elif msg_type == 'GET_CAPACITY':
                    item_id = content_data.get('item_id')
                    current_quantity = self.get_item_quantity(item_id)
                    capacity_message = {
                        'type': 'CAPACITY_RESPONSE',
                        'item_id': item_id,
                        'capacity': current_quantity,
                        'origin': self.id_node,
                        'timestamp': datetime.now().isoformat()
                    }
                    self.send_message({
                        'destination': self.base_port + origin,
                        'content': json.dumps(capacity_message)
                    })
                    print(f"[Node {self.id_node}] Sent capacity response for item {item_id} to Node {origin}.")

                elif msg_type == 'CLIENT_UPDATE':
                    # Handle client updates
                    self.handle_client_update(content_data)
                
                elif msg_type == 'GET_CAPACITY':
                    item_id = content_data.get('item_id')
                    current_quantity = self.get_item_quantity(item_id)
                    capacity_message = {
                        'type': 'CAPACITY_RESPONSE',
                        'item_id': item_id,
                        'capacity': current_quantity,
                        'origin': self.id_node,
                        'timestamp': datetime.now().isoformat()
                    }
                    self.send_message({
                        'destination': self.base_port + origin,
                        'content': json.dumps(capacity_message)
                    })
                    print(f"[Node {self.id_node}] Sent capacity response for item {item_id} to Node {origin}.")

                elif msg_type == 'CLIENT_UPDATE':
                    # Handle client updates
                    self.handle_client_update(content_data)
                
                elif msg_type == 'GET_CAPACITY':
                    item_id = content_data.get('item_id')
                    current_quantity = self.get_item_quantity(item_id)
                    capacity_message = {
                        'type': 'CAPACITY_RESPONSE',
                        'item_id': item_id,
                        'capacity': current_quantity,
                        'origin': self.id_node,
                        'timestamp': datetime.now().isoformat()
                    }
                    self.send_message({
                        'destination': self.base_port + origin,
                        'content': json.dumps(capacity_message)
                    })
                    print(f"[Node {self.id_node}] Sent capacity response for item {item_id} to Node {origin}.")

                elif msg_type == 'CLIENT_UPDATE':
                    # Handle client updates
                    self.handle_client_update(content_data)
                
                elif msg_type == 'GET_CAPACITY':
                    item_id = content_data.get('item_id')
                    current_quantity = self.get_item_quantity(item_id)
                    capacity_message = {
                        'type': 'CAPACITY_RESPONSE',
                        'item_id': item_id,
                        'capacity': current_quantity,
                        'origin': self.id_node,
                        'timestamp': datetime.now().isoformat()
                    }
                    self.send_message({
                        'destination': self.base_port + origin,
                        'content': json.dumps(capacity_message)
                    })
                    print(f"[Node {self.id_node}] Sent capacity response for item {item_id} to Node {origin}.")
                
                elif msg_type == 'GET_CAPACITY':
                    item_id = content_data.get('item_id')
                    current_quantity = self.get_item_quantity(item_id)
                    capacity_message = {
                        'type': 'CAPACITY_RESPONSE',
                        'item_id': item_id,
                        'capacity': current_quantity,
                        'origin': self.id_node,
                        'timestamp': datetime.now().isoformat()
                    }
                    self.send_message({
                        'destination': self.base_port + origin,
                        'content': json.dumps(capacity_message)
                    })
                    print(f"[Node {self.id_node}] Sent capacity response for item {item_id} to Node {origin}.")

                elif msg_type == 'CLIENT_UPDATE':
                    # Handle client updates
                    self.handle_client_update(content_data)
                
                elif msg_type == 'GET_CAPACITY':
                    item_id = content_data.get('item_id')
                    current_quantity = self.get_item_quantity(item_id)
                    capacity_message = {
                        'type': 'CAPACITY_RESPONSE',
                        'item_id': item_id,
                        'capacity': current_quantity,
                        'origin': self.id_node,
                        'timestamp': datetime.now().isoformat()
                    }
                    self.send_message({
                        'destination': self.base_port + origin,
                        'content': json.dumps(capacity_message)
                    })
                    print(f"[Node {self.id_node}] Sent capacity response for item {item_id} to Node {origin}.")

                elif msg_type == 'CLIENT_UPDATE':
                    # Handle client updates
                    self.handle_client_update(content_data)
                
                elif msg_type == 'GET_CAPACITY':
                    item_id = content_data.get('item_id')
                    current_quantity = self.get_item_quantity(item_id)
                    capacity_message = {
                        'type': 'CAPACITY_RESPONSE',
                        'item_id': item_id,
                        'capacity': current_quantity,
                        'origin': self.id_node,
                        'timestamp': datetime.now().isoformat()
                    }
                    self.send_message({
                        'destination': self.base_port + origin,
                        'content': json.dumps(capacity_message)
                    })
                    print(f"[Node {self.id_node}] Sent capacity response for item {item_id} to Node {origin}.")

                elif msg_type == 'CLIENT_UPDATE':
                    # Handle client updates
                    self.handle_client_update(content_data)
                
                elif msg_type == 'GET_CAPACITY':
                    item_id = content_data.get('item_id')
                    current_quantity = self.get_item_quantity(item_id)
                    capacity_message = {
                        'type': 'CAPACITY_RESPONSE',
                        'item_id': item_id,
                        'capacity': current_quantity,
                        'origin': self.id_node,
                        'timestamp': datetime.now().isoformat()
                    }
                    self.send_message({
                        'destination': self.base_port + origin,
                        'content': json.dumps(capacity_message)
                    })
                    print(f"[Node {self.id_node}] Sent capacity response for item {item_id} to Node {origin}.")

                elif msg_type == 'CLIENT_UPDATE':
                    # Handle client updates
                    self.handle_client_update(content_data)
                
                elif msg_type == 'GET_CAPACITY':
                    item_id = content_data.get('item_id')
                    current_quantity = self.get_item_quantity(item_id)
                    capacity_message = {
                        'type': 'CAPACITY_RESPONSE',
                        'item_id': item_id,
                        'capacity': current_quantity,
                        'origin': self.id_node,
                        'timestamp': datetime.now().isoformat()
                    }
                    self.send_message({
                        'destination': self.base_port + origin,
                        'content': json.dumps(capacity_message)
                    })
                    print(f"[Node {self.id_node}] Sent capacity response for item {item_id} to Node {origin}.")

                # Send ACK
                if not str(content).startswith("ACK:"):
                    ack_msg = {
                        'origin': self.id_node,
                        'destination': self.base_port + origin,
                        'content': f"ACK: {json.dumps(content_data)}",
                        'timestamp': datetime.now().isoformat()
                    }
                    if self.send_message(ack_msg):
                        print(f"[Node {self.id_node}] ACK sent to {origin}")
                    else:
                        print(f"[Node {self.id_node}] Failed to send ACK")
                else:
                    return

            except KeyError as ke:
                print(f"[Node {self.id_node}] Message format error: Missing key {ke}")
            except Exception as e:
                print(f"[Node {self.id_node}] Critical error: {str(e)}")

    def handle_client_update(self, message):
        """Maneja una actualización de cliente recibida de otro nodo"""
        try:
            client_id = message['client_id']
            name = message['name']
            email = message['email']  # Corregido: ahora se asigna correctamente
            phone = message['phone']  # Corregido: ahora se asigna correctamente
            last_update = message['last_update']

            conn = sqlite3.connect(self.db_name)
            cursor = conn.cursor()

            # Verificar si el cliente ya existe
            cursor.execute("SELECT id FROM clients WHERE id = ?", (client_id,))
            result = cursor.fetchone()

            if result:
                # Actualizar cliente existente
                cursor.execute("""
                    UPDATE clients
                    SET name = ?, phone = ?, email = ?, last_update = ?
                    WHERE id = ?
                """, (name, phone, email, last_update, client_id))
                print(f"[Node {self.id_node}] Client {client_id} updated.")
            else:
                # Insertar nuevo cliente
                cursor.execute("""
                    INSERT INTO clients (id, name, phone, email, last_update)
                    VALUES (?, ?, ?, ?, ?)
                """, (client_id, name, phone, email, last_update))
                print(f"[Node {self.id_node}] Client {client_id} added.")

            conn.commit()
            conn.close()

        except Exception as e:
            print(f"[Node {self.id_node}] Error handling client update: {e}")

    def handle_coordinator_message(self, message):
        """Maneja mensajes COORDINATOR (nodo maestro)"""
        new_master_id = message['origin']

        # Verificar si ya se procesó este mensaje
        if hasattr(self, 'last_coordinator_message') and self.last_coordinator_message == message:
            return  # Ignorar mensajes repetidos

        # Actualizar el último mensaje procesado
        self.last_coordinator_message = message

        print(
            f"[Node {self.id_node}] 🟢 COORDINATOR ELECTED\n"
            f"   │ New Master: Node {new_master_id}\n"
            f"   │ Logical Clock: {message.get('clock', 'N/A')}\n"
            f"   │ Timestamp: {message['timestamp']}\n"
        )
        self.is_master = (self.id_node == new_master_id)  # Solo el nuevo maestro tiene is_master = True
        self.current_master = new_master_id

    # INVENTARIOS
    def get_item_quantity(self, item_id):
        """Obtiene la cantidad actual de un artículo en el inventario local"""
        try:
            conn = sqlite3.connect(self.db_name)
            cursor = conn.cursor()
            cursor.execute("SELECT quantity FROM inventory WHERE id = ?", (item_id,))
            result = cursor.fetchone()
            conn.close()
            if result:
                return result[0]
            return 0
        except Exception as e:
            print(f"[Node {self.id_node}] Error getting item quantity: {e}")
            return 0

    def show_inventory(self):
        """Muestra el inventario local"""
        try:
            conn = sqlite3.connect(self.db_name)
            cursor = conn.cursor()
            cursor.execute("SELECT id, name, quantity, price, last_update FROM inventory")
            rows = cursor.fetchall()
            conn.close()

            print("\nLocal Inventory:")
            print("=" * 40)
            for row in rows:
                print(f"ID: {row[0]}, Name: {row[1]}, Quantity: {row[2]}, Price: {row[3]}, Last Updated: {row[4]}")
        except Exception as e:
            print(f"[Node {self.id_node}] Error reading inventory: {e}")

    def _update_inventory_ui(self):
        """Maneja la inserción de items al inventario"""
        try:
            name = input("Enter product name: ").strip()
            quantity = input("Enter quantity: ").strip()
            price = input("Enter price: ").strip()
            self.add_item_inventory(name, quantity, price)
        except Exception as e:
            print(f"Error: {e}")

    def add_item_inventory(self, name, quantity, price):
        """Agrega un producto al inventario y propaga la actualización a otros nodos"""
        try:
            conn = sqlite3.connect(self.db_name)
            cursor = conn.cursor()
            # Insertar cliente localmente
            cursor.execute("""
                INSERT INTO inventory (name, quantity, price, last_update)
                VALUES (?, ?, ?, ?)
            """, (name, quantity, price, datetime.now().isoformat()))
            conn.commit()
            client_id = cursor.lastrowid  # Obtener el ID del cliente recién agregado
            conn.close()
            print(f"[Node {self.id_node}] Product added: {name}")

            # Propagar la actualización a otros nodos

        except Exception as e:
            print(f"[Node {self.id_node}] Error adding product to inventory: {e}")



    def update_inventory(self, item_id, quantity_change, propagate=True):
        """Actualiza la cantidad de un artículo en el inventario y propaga el cambio si es necesario"""
        try:
            conn = sqlite3.connect(self.db_name)
            cursor = conn.cursor()
            cursor.execute("SELECT quantity FROM inventory WHERE id = ?", (item_id,))
            result = cursor.fetchone()
            if result:
                new_quantity = result[0] + quantity_change
                if new_quantity < 0:
                    print(f"[Node {self.id_node}] Error: Not enough stock for item {item_id}")
                    return False
                cursor.execute("""
                    UPDATE inventory
                    SET quantity = ?, last_updated = ?
                    WHERE id = ?
                """, (new_quantity, datetime.now().isoformat(), item_id))
                conn.commit()
                print(f"[Node {self.id_node}] Inventory updated for item {item_id}")

                # Propaga la actualización si es necesario
                if propagate:
                    success = self.propagate_inventory_update(item_id, new_quantity)
                    if not success:
                        print(f"[Node {self.id_node}] Rolling back inventory update for item {item_id}")
                        # Rollback: restaurar cantidad anterior
                        cursor.execute("""
                            UPDATE inventory
                            SET quantity = ?, last_updated = ?
                            WHERE id = ?
                        """, (result[0], datetime.now().isoformat(), item_id))
                        conn.commit()
                        conn.close()
                        return False
            else:
                print(f"[Node {self.id_node}] Error: Item {item_id} not found in inventory")
            conn.close()
            return True
        except Exception as e:
            print(f"[Node {self.id_node}] Error updating inventory: {e}")
            return False

    def sync_inventory(self):
        """Sincroniza el inventario con otros nodos"""
        for port, ip in self.nodes_info.items():
            try:
                message = {
                    'origin': self.id_node,
                    'destination': port,
                    'content': 'SYNC_INVENTORY',
                    'timestamp': datetime.now().isoformat()
                }
                if self.send_message(message):
                    print(f"[Node {self.id_node}] Sync request sent to Node {port - self.base_port}")
            except Exception as e:
                print(f"[Node {self.id_node}] Error syncing inventory with Node {port - self.base_port}: {e}")

    def _save_message_to_db(self, msg):
        """Guarda un mensaje en la base de datos"""
        try:
            conn = sqlite3.connect(self.db_name)
            cursor = conn.cursor()

            # Convertir el contenido del mensaje a JSON si es un diccionario
            content = msg.get('content')
            if isinstance(content, dict):
                content = json.dumps(content)

            cursor.execute("""
                INSERT INTO messages (origin, destination, content, timestamp)
                VALUES (?, ?, ?, ?)
            """, (
                msg.get('origin', self.id_node),
                msg.get('destination'),
                content,
                msg.get('timestamp', datetime.now().isoformat())
            ))
            conn.commit()
            conn.close()
        except Exception as e:
            print(f"[Node {self.id_node}] DB insert error: {e}")

    def _show_history(self):
        """Muestra el historial de mensajes desde la base de datos"""
        try:
            conn = sqlite3.connect(self.db_name)
            cursor = conn.cursor()
            cursor.execute("SELECT origin, destination, content, timestamp FROM messages ORDER BY id ASC")
            rows = cursor.fetchall()
            conn.close()

            print("\nMessage History (from DB):")
            print("=" * 40)
            for i, (origin, dest, content, ts) in enumerate(rows, 1):
                print(f"{i}. [{ts}] {origin} -> {dest - self.base_port}: {content}")

        except Exception as e:
            print(f"[Node {self.id_node}] Error reading history: {e}")

    def send_message(self, message_dict):
        """Envía un mensaje a otro nodo"""
        try:
            dest_port = message_dict['destination']
            if dest_port == self.port:
                print(f"[Node {self.id_node}] Warning: Cannot send message to self.")
                return False

            dest_ip = self.nodes_info.get(dest_port)
            if not dest_ip:
                print(f"[Node {self.id_node}] Error: Unknown destination port {dest_port}")
                return False

            with socket.socket(socket.AF_INET, socket.SOCK_STREAM) as s:
                s.settimeout(5.0)

                s.connect((dest_ip, dest_port))

                message_dict['origin'] = self.id_node
                message_dict['timestamp'] = datetime.now().isoformat()

                s.sendall(json.dumps(message_dict).encode('utf-8'))
                self.messages.append(message_dict)
                print(f"[Node {self.id_node}] Sent to {dest_port}: {message_dict}")
                return True

        except ConnectionRefusedError:
            print(f"[Node {self.id_node}] Error: Node {dest_port - self.base_port} not available")
        except socket.timeout:
            print(f"[Node {self.id_node}] Error: Connection timeout with node {dest_port - self.base_port}")
        except Exception as e:
            print(f"[Node {self.id_node}] Send error: {e}")
        
        return False
    
    
#Nuevo metodo Guia de producto
    def user_guide(self):
        """Muestra Guia de producto"""
        print(f'mostrar guia de producto')
        try:
            conn = sqlite3.connect(self.db_name)
            cursor = conn.cursor()
            cursor.execute("SELECT id_articulo, id_serie, sucursal, id_cliente, last_update FROM guia")
            rows = cursor.fetchall()
            conn.close()

            print("\nGuia Producto:")
            print("=" * 40)
            for row in rows:
                print(f"ID_Articulo: {row[0]}, ID_Serie: {row[1]}, Sucursal: {row[2]}, ID_cliente: {row[3]}, Last Updated: {row[4]}")
        except Exception as e:
            print(f"[Node {self.id_node}] Error reading product guide: {e}")

    def user_interface(self):
        """Interfaz de línea de comandos"""
        print(f"\nNode {self.id_node} - Command Interface")
        print("=" * 40)

        while True:
            try:
                print("\nOptions:")
                print("1. Send message")
                print("2. View message history")
                print("3. Export message history")
                print("4. View DB messages")
<<<<<<< HEAD
                print("--> Products")
                print("5. Create product")
                print("6. Update product")
                print("7. Show products")
                print("--> Inventory")
                print("8. Show inventory")
                print("9. Update inventory")
                print("10. Sync inventory with other nodes")
                print("--> Client")
                print("11. Add new client")
                print("12. View client list")
                print("--> Purchases")
                print("13. Purchase an item (with mutual exclusion)")
                print("--> ")
                print("14. Start master election")  # Nueva opción
                print("15. Distribute items")  # Nueva opción
                print("16. Exit")
=======
                print("5. Show inventory")
                print("6. Update inventory")
                print("7. Sync inventory with other nodes")
                print("8. Add new client")
                print("9. View client list")
                print("10. Purchase an item (with mutual exclusion)")
                print("11. Show Product guide")
                print("12. Start master election")  # Nueva opción
                print("13. Exit")
>>>>>>> d4f3f95b

                choice = input("Select option: ").strip()

                if choice == "1":
                    self._send_message_ui()
                elif choice == "2":
                    self._show_history()
                elif choice == "3":
                    self.export_history()
                elif choice == "4":
                    self._show_db_messages()
                elif choice == "5":
                    self.create_product_ui()
                elif choice == "6":
                    self.update_product_ui()
                elif choice == "7":
                    self.show_products()
                elif choice == "8":
                    self.show_inventory()
                elif choice == "9":
                    self._update_inventory_ui()
                elif choice == "10":
                    self.sync_inventory()
                elif choice == "11":
<<<<<<< HEAD
                    self._add_client_ui()
                elif choice == "12":
                    self._view_clients()
                elif choice == "13":
                    self._purchase_item_ui()
                elif choice == "14":
                    self.start_election()  # Llama al método para iniciar la elección
                elif choice == "15":
                    self._distribute_items_ui()  # Llama al método para distribuir artículos
                elif choice == "16":
=======
                    self.user_guide()
                elif choice == "12":
                    self.start_election()  # Llama al método para iniciar la elección
                elif choice == "13":
>>>>>>> d4f3f95b
                    print("Exiting...")
                    break
                else:
                    print("Invalid option")

            except Exception as e:
                print(f"Error: {e}")

    def propagate_client_update(self, client_id, name, phone, email):
        """Propaga la actualización de un cliente a los demás nodos"""
        update_message = {
            'type': 'CLIENT_UPDATE',
            'client_id': client_id,
            'name': name,
            'phone': phone,
            'email': email,
            'last_update': datetime.now().isoformat(),
            'origin': self.id_node
        }

        for port, ip in self.nodes_info.items():
            try:
                msg = {
                    'destination': port,
                    'content': json.dumps(update_message)
                }
                if self.send_message(msg):
                    print(f"[Node {self.id_node}] Client update sent to Node {port - self.base_port}")
            except Exception as e:
                print(f"[Node {self.id_node}] Error sending client update to Node {port - self.base_port}: {e}")

    def _add_client_ui(self):
        """Interfaz para agregar un cliente"""
        try:
            name = input("Enter client name: ").strip()
            email = input("Enter client email: ").strip()
            phone = input("Enter client phone: ").strip()
            self.add_client(name, email, phone)
        except Exception as e:
            print(f"Error: {e}")

    def _view_clients(self):
        """Interfaz para ver la lista de clientes"""
        self.view_clients()

    def two_phase_commit(self, prepare_message, commit_message, abort_message):
        """Implementa el protocolo de 2PC"""
        try:
            # Fase 1: PREPARE
            prepare_responses = 0
            for port, ip in self.nodes_info.items():
                if self.send_message({
                    'destination': port,
                    'content': json.dumps(prepare_message)
                }):
                    prepare_responses += 1

            # Verificar si todos los nodos están listos
            if prepare_responses < len(self.nodes_info):
                print(f"[Node {self.id_node}] Not all nodes are ready. Aborting...")
                for port, ip in self.nodes_info.items():
                    self.send_message({
                        'destination': port,
                        'content': json.dumps(abort_message)
                    })
                return False

            # Fase 2: COMMIT
            for port, ip in self.nodes_info.items():
                self.send_message({
                    'destination': port,
                    'content': json.dumps(commit_message)
                })
            print(f"[Node {self.id_node}] Commit successful.")
            return True
        except Exception as e:
            print(f"[Node {self.id_node}] 2PC error: {e}")
            return False
    def add_client(self, name, phone, email):
        """Agrega un cliente a la base de datos y propaga la actualización a otros nodos"""
        try:
            conn = sqlite3.connect(self.db_name)
            cursor = conn.cursor()
            # Insertar cliente localmente
            cursor.execute("""
                INSERT INTO clients (name, phone, email, last_update)
                VALUES (?, ?, ?, ?)
            """, (name, phone, email, datetime.now().isoformat()))
            conn.commit()
            client_id = cursor.lastrowid  # Obtener el ID del cliente recién agregado
            conn.close()
            print(f"[Node {self.id_node}] Client added: {name}")

            # Propagar la actualización a otros nodos
            self.propagate_client_update(client_id, name, phone, email)

        except Exception as e:
            print(f"[Node {self.id_node}] Error adding client: {e}")
    
    def propagate_client_update(self, client_id, name, phone, email):
        """Propaga la actualización de un cliente a los demás nodos"""
        update_message = {
            'type': 'CLIENT_UPDATE',
            'client_id': client_id,
            'name': name,
            'phone': phone,
            'email': email,
            'last_update': datetime.now().isoformat(),
            'origin': self.id_node
        }

        for port, ip in self.nodes_info.items():
            try:
                msg = {
                    'destination': port,
                    'content': json.dumps(update_message)
                }
                if self.send_message(msg):
                    print(f"[Node {self.id_node}] Client update sent to Node {port - self.base_port}")
            except Exception as e:
                print(f"[Node {self.id_node}] Error sending client update to Node {port - self.base_port}: {e}")

    def view_clients(self):
        """Muestra la lista de clientes"""
        try:
            conn = sqlite3.connect(self.db_name)
            cursor = conn.cursor()
            cursor.execute("SELECT id, name, email, phone, last_update FROM clients")
            rows = cursor.fetchall()
            conn.close()

            print("\nClient List:")
            print("=" * 40)
            for row in rows:
                print(f"ID: {row[0]}, Name: {row[1]}, Email: {row[2]}, Phone: {row[3]}, Last Updated: {row[4]}")
        except Exception as e:
            print(f"[Node {self.id_node}] Error reading clients: {e}")

    def _add_client_ui(self):
        """Interfaz para agregar un cliente"""
        try:
            name = input("Enter client name: ").strip()
            email = input("Enter client email: ").strip()
            phone = input("Enter client phone: ").strip()
            self.add_client(name, email, phone)
        except Exception as e:
            print(f"Error: {e}")

    def _view_clients(self):
        """Interfaz para ver la lista de clientes"""
        self.view_clients()

    def view_clients(self):
        """Muestra la lista de clientes"""
        try:
            conn = sqlite3.connect(self.db_name)
            cursor = conn.cursor()
            cursor.execute("SELECT id, name, email, phone, last_update FROM clients")
            rows = cursor.fetchall()
            conn.close()

            print("\nClient List:")
            print("=" * 40)
            for row in rows:
                print(f"ID: {row[0]}, Name: {row[1]}, Email: {row[2]}, Phone: {row[3]}, Last Updated: {row[4]}")
        except Exception as e:
            print(f"[Node {self.id_node}] Error reading clients: {e}")

    def _send_message_ui(self):
        """Maneja el envío de mensajes desde la UI"""
        available_ids = [p - self.base_port for p in self.nodes_info.keys()]
        print("\nAvailable node IDs:", available_ids)
        try:
            dest_node_id = int(input("Destination node ID: "))
            dest_port = self.base_port + dest_node_id
            
            if dest_port not in self.nodes_info:
                print("Error: Invalid destination node ID")
                return

            content = input("Message: ").strip()
            if not content:
                print("Error: Message cannot be empty")
                return

            message = {
                'destination': dest_port,
                'content': content
            }
            self.send_message(message)

        except ValueError:
            print("Error: Please enter a valid node ID")

    def _show_history(self):
        """Muestra el historial de mensajes"""
        print("\nMessage History:")
        print("=" * 40)
        for i, msg in enumerate(self.messages, 1):
            direction = f"{msg.get('origin', '?')} -> {msg['destination'] - self.base_port}"
            print(f"{i}. [{msg['timestamp']}] {direction}: {msg['content']}")

    def export_history(self):
        """Exporta el historial a JSON"""
        filename = f"node_{self.id_node}_history.json"
        try:
            with open(filename, 'w', encoding='utf-8') as f:
                json.dump({
                    'node_id': self.id_node,
                    'timestamp': datetime.now().isoformat(),
                    'messages': self.messages
                }, f, indent=2, ensure_ascii=False)
            print(f"History exported to {filename}")
        except Exception as e:
            print(f"Export failed: {e}")

    def _show_db_messages(self):
        """Muestra los mensajes guardados en la base de datos"""
        try:
            conn = sqlite3.connect(self.db_name)
            cursor = conn.cursor()
            cursor.execute("SELECT origin, destination, content, timestamp FROM messages")
            rows = cursor.fetchall()
            conn.close()

            print("\nDatabase Messages:")
            for i, row in enumerate(rows, 1):
                origin, destination, content, timestamp = row
                print(f"{i}. [{timestamp}] {origin} -> {destination - self.base_port}: {content}")
        except Exception as e:
            print(f"[Node {self.id_node}] Error reading messages from DB: {e}")

    ### ELECCIÓN DE NODO MAESTRO ###

    def start_election(self):
        """Inicia el proceso de elección (algoritmo de Bully)"""
        print(f"[Node {self.id_node}] Starting election...")
        self.increment_clock()

        # Identificar nodos con IDs mayores
        higher_nodes = [port for port in self.nodes_info.keys() if port > self.port]
        higher_nodes_ids = [port - self.base_port for port in higher_nodes]

        print(
            f"\n[Node {self.id_node}] ⚡ ELECTION INITIATED\n"
            f"   │ Current Clock: {self.clock}\n"
            f"   │ Contacting Nodes: {higher_nodes_ids}\n"
            f"   └── Waiting for replies (5s timeout)..."
        )

        # Enviar mensajes de ELECTION a nodos con IDs mayores
        election_message = {
            'type': 'ELECTION',
            'origin': self.id_node,
            'clock': self.clock,
            'timestamp': datetime.now().isoformat()
        }
        for port in higher_nodes:
            self.send_message({
                'destination': port,
                'content': json.dumps(election_message)
            })

        # Esperar respuestas de nodos con IDs mayores
        start_time = time.time()
        while time.time() - start_time < 5:
            for msg in self.messages:
                content = msg.get('content', {})
                if isinstance(content, str):
                    try:
                        content = json.loads(content)
                    except json.JSONDecodeError:
                        continue

                # Si un nodo con ID mayor responde, abortar la elección
                if content.get('type') == 'REPLY' and content.get('origin', 0) > self.id_node:
                    print(f"[Node {self.id_node}] Aborting election: Higher node {content['origin']} active")
                    return

            time.sleep(0.1)

        # Si no hay respuestas, declararse como maestro
        self.become_master()
            
        # Esperar respuestas con timeout
        start_time = time.time()
        while time.time() - start_time < 5:
            for msg in self.messages:
                # Extract content (could be str or dict)
                content = msg.get('content', {})
                if isinstance(content, str):
                    try:
                        content = json.loads(content)
                    except json.JSONDecodeError:
                        continue
                
                # Check if it's a valid REPLY from higher node
                if content.get('type') == 'REPLY' and content.get('origin', 0) > self.id_node:
                    print(f"[Node {self.id_node}] Aborting election: Higher node {content['origin']} active")
                    return
            
            time.sleep(0.1)
        
        # Only become master if no replies
        self.become_master()
        
    def become_master(self):
        """Se declara como maestro y notifica a los demás nodos"""
        self.is_master = True  # Este nodo ahora es el maestro
        print(
            f"\n[Node {self.id_node}] 🎉 MASTER NODE ELECTED\n"
            f"   │ Current Clock: {self.clock}\n"
            f"   │ Election Time: {datetime.now().isoformat()}\n"
            f"   │ Notifying Nodes: {list(self.nodes_info.keys())}\n"
            f"   └── Sending COORDINATOR messages..."
        )

        coordinator_message = {
            'type': 'COORDINATOR',
            'origin': self.id_node,
            'clock': self.clock,
            'timestamp': datetime.now().isoformat()
        }
        for port in self.nodes_info.keys():
            self.send_message({
                'destination': port,
                'content': json.dumps(coordinator_message)
            })

    def announce_master(self):
        """Anuncia a todos los nodos que este nodo es el nuevo maestro"""
        for port in self.nodes_info.keys():
            try:
                coordinator_message = {
                    'type': 'COORDINATOR',
                    'origin': self.id_node,
                    'clock': self.clock,  # Incluye el reloj lógico actual
                    'timestamp': datetime.now().isoformat()
                }
                print(f"[Node {self.id_node}] Sending COORDINATOR message to Node {port - self.base_port}: {coordinator_message}")
                self.send_message({
                    'destination': port,
                    'content': json.dumps(coordinator_message)
                })
            except Exception as e:
                print(f"[Node {self.id_node}] Error sending COORDINATOR to Node {port - self.base_port}: {e}")

    def handle_election_message(self, message):
        """Handles ELECTION messages"""
        self.synchronize_clock(message['clock'])
        if self.id_node > message['origin']:
            print(
                f"\n[Node {self.id_node}] 🔄 ELECTION RESPONSE\n"
                f"   │ Received From: Node {message['origin']}\n"
                f"   │ Their Clock: {message['clock']}\n"
                f"   └── Sending REPLY (ID {self.id_node} > {message['origin']})"
            )
            reply = {
                'type': 'REPLY',
                'origin': self.id_node,
                'clock': self.clock,
                'timestamp': datetime.now().isoformat()
            }
            self.send_message({
                'destination': self.base_port + message['origin'],
                'content': json.dumps(reply)
            })
            self.start_election()

    def distribute_items(self, item_id, total_quantity):
        """Distribuye automáticamente los artículos entre las sucursales"""
        if not self.is_master:
            print(f"[Node {self.id_node}] Error: Only the master node can distribute items.")
            return

        print(f"[Node {self.id_node}] Starting distribution of item {item_id} with total quantity {total_quantity}.")

        # Obtener la capacidad actual de cada nodo
        capacities = {}
        for port, ip in self.nodes_info.items():
            try:
                message = {
                    'type': 'GET_CAPACITY',
                    'item_id': item_id,
                    'origin': self.id_node,
                    'timestamp': datetime.now().isoformat()
                }
                if self.send_message({'destination': port, 'content': json.dumps(message)}):
                    print(f"[Node {self.id_node}] Requested capacity from Node {port - self.base_port}")
            except Exception as e:
                print(f"[Node {self.id_node}] Error requesting capacity from Node {port - self.base_port}: {e}")

        # Simular capacidades (en un entorno real, esto se recibiría como respuesta)
        capacities = {port: 100 for port in self.nodes_info.keys()}  # Ejemplo: cada nodo tiene capacidad de 100

        # Calcular la distribución equitativa
        total_nodes = len(capacities)
        base_quantity = total_quantity // total_nodes
        remainder = total_quantity % total_nodes

        # Distribuir los artículos
        for port, capacity in capacities.items():
            quantity_to_send = base_quantity + (1 if remainder > 0 else 0)
            if remainder > 0:
                remainder -= 1

            # Enviar actualización de inventario al nodo
            update_message = {
                'type': 'INVENTORY_UPDATE',
                'item_id': item_id,
                'new_quantity': quantity_to_send,
                'origin': self.id_node,
                'timestamp': datetime.now().isoformat()
            }
            try:
                if self.send_message({'destination': port, 'content': json.dumps(update_message)}):
                    print(f"[Node {self.id_node}] Sent {quantity_to_send} of item {item_id} to Node {port - self.base_port}")
            except Exception as e:
                print(f"[Node {self.id_node}] Error sending inventory update to Node {port - self.base_port}: {e}")

        print(f"[Node {self.id_node}] Distribution summary:")
        for port, quantity in capacities.items():
            print(f"  - Node {port - self.base_port}: {quantity} items")

        print(f"[Node {self.id_node}] Distribution of item {item_id} completed.")

    def _distribute_items_ui(self):
        """Interfaz para distribuir artículos"""
        try:
            item_id = int(input("Enter the item ID to distribute: "))
            total_quantity = int(input("Enter the total quantity to distribute: "))
            self.distribute_items(item_id, total_quantity)
        except ValueError:
            print("Invalid input. Please enter numeric values.")

    # PRODUCTOS
    def show_products(self):
        products_service.show_products(self)

    def create_product_ui(self):
        try:
            name = input("Nombre del producto: ")
            category = input("Categoria: ")
            price = float(input("Precio unitario: "))
            stock = int(input("Unidades disponibles: "))

            product_data = { 'name': name, 'category': category, 'price': price, 'stock': stock}
            products_service.create_product(self, product_data)
        except ValueError:
            print("Entrada incorrecta. Por favor intenta de nuevo.")

    def update_product_ui(self):
        try:
            product_id = input("ID del producto a actualizar: ")
            name = input("Nombre del producto: ")
            category = input("Categoria: ")
            price = float(input("Precio unitario: "))

            product_data = { 'name': name, 'category': category, 'price': price, 'id': product_id}
            products_service.update_product(self, product_data)
        except ValueError:
            print("Entrada incorrecta. Por favor intenta de nuevo.")

if __name__ == "__main__":
    # Toma el valor de la variable de entorno NODE_ID, si no se cuenta con valor, se determina con el ultimo
    # digito de su IP estatica.
    NODE_ID = int(os.getenv("NODE_ID", get_static_ip()[-1]))
    BASE_PORT = 5000
    NODE_IPS = {
        5001: '192.168.10.131',
        5002: '192.168.10.132',
        5003: '192.168.10.133',
        5004: '192.168.10.134'
    }

    server_ready = threading.Event()
    node = Node(
        id_node=NODE_ID,
        port=BASE_PORT + NODE_ID,
        nodes_info={p: ip for p, ip in NODE_IPS.items() if p != BASE_PORT + NODE_ID},
        server_ready_event=server_ready,
        base_port=BASE_PORT
    )

    threading.Thread(target=node.start_server, daemon=True).start()
    server_ready.wait()
    node.user_interface()<|MERGE_RESOLUTION|>--- conflicted
+++ resolved
@@ -15,12 +15,7 @@
 from services import products as products_service
 
 class Node:
-<<<<<<< HEAD
     def __init__(self, id_node, port, nodes_info, node_ip='0.0.0.0', server_ready_event=None, base_port=5000):
-=======
-    def __init__(self, id_node, port, nodes_info, node_ip='0.0.0.0', server_ready_event=None, base_port=5000, db_path = "C:/Users/irvin/Desktop/Inventario/proy-sd/node_1.db"
-, base_dir="C:/Users/irvin/Desktop/Inventario/proy-sd/seeds"):
->>>>>>> d4f3f95b
         """
         Args:
             id_node: Identificador único del nodo (1, 2, 3...)
@@ -269,6 +264,17 @@
                     email TEXT,
                     phone TEXT,
                     last_update TEXT
+                    last_update TEXT
+                )
+            """)
+            # Crear tabla de clientes
+            cursor.execute("""
+                CREATE TABLE IF NOT EXISTS clients (
+                    id INTEGER PRIMARY KEY AUTOINCREMENT,
+                    name TEXT,
+                    email TEXT,
+                    phone TEXT,
+                    last_update TEXT
                 )
             """)
 
@@ -955,7 +961,6 @@
                 print("2. View message history")
                 print("3. Export message history")
                 print("4. View DB messages")
-<<<<<<< HEAD
                 print("--> Products")
                 print("5. Create product")
                 print("6. Update product")
@@ -969,21 +974,11 @@
                 print("12. View client list")
                 print("--> Purchases")
                 print("13. Purchase an item (with mutual exclusion)")
+                print("14. Show Product guide")
                 print("--> ")
-                print("14. Start master election")  # Nueva opción
-                print("15. Distribute items")  # Nueva opción
-                print("16. Exit")
-=======
-                print("5. Show inventory")
-                print("6. Update inventory")
-                print("7. Sync inventory with other nodes")
-                print("8. Add new client")
-                print("9. View client list")
-                print("10. Purchase an item (with mutual exclusion)")
-                print("11. Show Product guide")
-                print("12. Start master election")  # Nueva opción
-                print("13. Exit")
->>>>>>> d4f3f95b
+                print("15. Start master election")  # Nueva opción
+                print("16. Distribute items")  # Nueva opción
+                print("17. Exit")
 
                 choice = input("Select option: ").strip()
 
@@ -1008,23 +1003,18 @@
                 elif choice == "10":
                     self.sync_inventory()
                 elif choice == "11":
-<<<<<<< HEAD
                     self._add_client_ui()
                 elif choice == "12":
                     self._view_clients()
                 elif choice == "13":
                     self._purchase_item_ui()
                 elif choice == "14":
+                    self.user_guide()
+                elif choice == "15":
                     self.start_election()  # Llama al método para iniciar la elección
-                elif choice == "15":
+                elif choice == "16":
                     self._distribute_items_ui()  # Llama al método para distribuir artículos
-                elif choice == "16":
-=======
-                    self.user_guide()
-                elif choice == "12":
-                    self.start_election()  # Llama al método para iniciar la elección
-                elif choice == "13":
->>>>>>> d4f3f95b
+                elif choice == "17":
                     print("Exiting...")
                     break
                 else:
